--- conflicted
+++ resolved
@@ -18,15 +18,10 @@
 use muda::{Menu as MudaMenu, MenuEvent, MenuEventReceiver, MenuItem};
 #[cfg(any(target_os = "macos", target_os = "windows"))]
 use raw_window_handle::HasWindowHandle;
-<<<<<<< HEAD
-use script_traits::{webdriver_msg::WebDriverJSValue, TraversalDirection};
-use script_traits::{TouchEventType, WheelDelta, WheelMode};
-=======
 use script_traits::{
     webdriver_msg::{WebDriverJSResult, WebDriverJSValue, WebDriverScriptCommand},
     WebDriverCommandMsg,
 };
->>>>>>> ee7f6148
 use servo_url::ServoUrl;
 use webrender_api::{
     units::{DeviceIntPoint, DeviceIntRect, DeviceIntSize, DevicePoint, LayoutVector2D},
@@ -285,19 +280,9 @@
                 )
                 .unwrap();
 
-<<<<<<< HEAD
-                match active_tab_id {
-                    WebDriverJSValue::String(resp) => {
-                        let active_id: WebViewId = serde_json::from_str(&resp).unwrap();
-                        self.activate_tab(compositor, active_id, self.tab_manager.count() > 2);
-                    }
-                    _ => {}
-=======
-                let active_tab_id = rx.recv().unwrap().unwrap();
                 if let WebDriverJSValue::String(resp) = active_tab_id {
                     let active_id: WebViewId = serde_json::from_str(&resp).unwrap();
                     self.activate_tab(compositor, active_id, self.tab_manager.count() > 2);
->>>>>>> ee7f6148
                 }
             }
         }
