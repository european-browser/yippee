--- conflicted
+++ resolved
@@ -2162,26 +2162,6 @@
         self.webrender_api
             .send_transaction(self.webrender_document, transaction);
     }
-<<<<<<< HEAD
-
-    /// Get webview id on the position
-    pub fn webview_id_on_position(
-        &self,
-        position: DevicePoint,
-    ) -> Option<TopLevelBrowsingContextId> {
-        let hit_result: Option<CompositorHitTestResult> = self.hit_test_at_point(position);
-        if let Some(result) = hit_result {
-            let pipeline_id = result.pipeline_id;
-            for (w_id, p_id) in &self.webviews {
-                if *p_id == pipeline_id {
-                    return Some(*w_id);
-                }
-            }
-        }
-        None
-    }
-=======
->>>>>>> 448eb2fd
 }
 
 #[derive(Debug, PartialEq)]
