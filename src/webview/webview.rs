use arboard::Clipboard;
use base::id::{BrowsingContextId, WebViewId};
use compositing_traits::ConstellationMsg;
use crossbeam_channel::Sender;
use embedder_traits::{
    CompositorEventVariant, EmbedderMsg, PermissionPrompt, PermissionRequest,
    PromptCredentialsInput, PromptDefinition, PromptResult,
};
use ipc_channel::ipc;
use script_traits::{
    webdriver_msg::{WebDriverJSResult, WebDriverScriptCommand},
    TraversalDirection, WebDriverCommandMsg,
};
use servo_url::ServoUrl;
use url::Url;
use webrender_api::units::DeviceIntRect;

use crate::{
    compositor::IOCompositor,
    tab::{TabActivateRequest, TabCloseRequest, TabCreateResponse},
    verso::send_to_constellation,
    webview::prompt::{HttpBasicAuthInputResult, PromptDialog, PromptInputResult, PromptSender},
    window::Window,
};

#[cfg(linux)]
use crate::webview::context_menu::ContextMenuResult;

/// A web view is an area to display web browsing context. It's what user will treat as a "web page".
#[derive(Debug, Clone)]
pub struct WebView {
    /// Webview ID
    pub webview_id: WebViewId,
    /// The position and size of the webview.
    pub rect: DeviceIntRect,
}

impl WebView {
    /// Create a web view from Winit window.
    pub fn new(webview_id: WebViewId, rect: DeviceIntRect) -> Self {
        Self { webview_id, rect }
    }

    /// Set the webview size.
    pub fn set_size(&mut self, rect: DeviceIntRect) {
        self.rect = rect;
    }
}

/// A panel is a special web view that focus on controlling states around window.
/// It could be treated as the control panel or navigation bar of the window depending on usages.
///
/// At the moment, following Web API is supported:
/// - Close window: `window.close()`
/// - Navigate to previous page: `window.prompt('PREV')`
/// - Navigate to next page: `window.prompt('FORWARD')`
/// - Refresh the page: `window.prompt('REFRESH')`
/// - Minimize the window: `window.prompt('MINIMIZE')`
/// - Maximize the window: `window.prompt('MAXIMIZE')`
/// - Navigate to a specific URL: `window.prompt('NAVIGATE_TO:${url}')`
pub struct Panel {
    /// The panel's webview
    pub(crate) webview: WebView,
    /// The URL to load when the panel gets loaded
    pub(crate) initial_url: servo_url::ServoUrl,
}

impl Window {
    /// Handle servo messages with corresponding web view ID.
    pub fn handle_servo_messages_with_webview(
        &mut self,
        webview_id: WebViewId,
        message: EmbedderMsg,
        sender: &Sender<ConstellationMsg>,
        clipboard: Option<&mut Clipboard>,
        compositor: &mut IOCompositor,
    ) {
        log::trace!("Verso WebView {webview_id:?} is handling Embedder message: {message:?}",);
        match message {
            EmbedderMsg::LoadStart
            | EmbedderMsg::HeadParsed
            | EmbedderMsg::WebViewOpened(_)
            | EmbedderMsg::WebViewClosed(_) => {
                // Most WebView messages are ignored because it's done by compositor.
                log::trace!("Verso WebView {webview_id:?} ignores this message: {message:?}")
            }
            EmbedderMsg::WebViewFocused(w) => {
                self.close_context_menu(sender);
                log::debug!(
                    "Verso Window {:?}'s webview {} has loaded completely.",
                    self.id(),
                    w
                );
            }
            EmbedderMsg::LoadComplete => {
                self.window.request_redraw();
                send_to_constellation(sender, ConstellationMsg::FocusWebView(webview_id));
            }
<<<<<<< HEAD
            EmbedderMsg::AllowNavigationRequest(id, url) => {
                let allow = match self.allow_navigation(url) {
                    Ok(allow) => allow,
                    Err(e) => {
                        log::error!("Error when calling navigation handler: {e}");
                        true
                    }
                };
                send_to_constellation(sender, ConstellationMsg::AllowNavigationResponse(id, allow));
=======
            EmbedderMsg::ChangePageTitle(title) => {
                if let Some(panel) = self.panel.as_ref() {
                    let title = if let Some(title) = title {
                        format!("'{title}'")
                    } else {
                        "null".to_string()
                    };

                    let script = format!(
                        "window.navbar.setTabTitle('{}', {})",
                        serde_json::to_string(&webview_id).unwrap(),
                        title.as_str()
                    );

                    let (tx, rx) = ipc::channel::<WebDriverJSResult>().unwrap();
                    send_to_constellation(
                        sender,
                        ConstellationMsg::WebDriverCommand(WebDriverCommandMsg::ScriptCommand(
                            BrowsingContextId::from(panel.webview.webview_id),
                            WebDriverScriptCommand::ExecuteScript(script, tx),
                        )),
                    );
                    let _ = rx.recv();
                }
            }
            EmbedderMsg::AllowNavigationRequest(id, _url) => {
                // TODO should provide a API for users to check url
                send_to_constellation(sender, ConstellationMsg::AllowNavigationResponse(id, true));
>>>>>>> f817674c
            }
            EmbedderMsg::GetClipboardContents(sender) => {
                let contents = clipboard
                    .map(|c| {
                        c.get_text().unwrap_or_else(|e| {
                            log::warn!(
                                "Verso WebView {webview_id:?} failed to get clipboard content: {}",
                                e
                            );
                            String::new()
                        })
                    })
                    .unwrap_or_default();
                if let Err(e) = sender.send(contents) {
                    log::warn!(
                        "Verso WebView {webview_id:?} failed to send clipboard content: {}",
                        e
                    );
                }
            }
            EmbedderMsg::SetClipboardContents(text) => {
                if let Some(c) = clipboard {
                    if let Err(e) = c.set_text(text) {
                        log::warn!(
                            "Verso WebView {webview_id:?} failed to set clipboard contents: {}",
                            e
                        );
                    }
                }
            }
            EmbedderMsg::HistoryChanged(list, index) => {
                self.close_prompt_dialog(webview_id);
                compositor.send_root_pipeline_display_list(self);

                self.tab_manager
                    .set_history(webview_id, list.clone(), index);
                let url = list.get(index).unwrap();
                if let Some(panel) = self.panel.as_ref() {
                    let (tx, rx) = ipc::channel::<WebDriverJSResult>().unwrap();
                    send_to_constellation(
                        sender,
                        ConstellationMsg::WebDriverCommand(WebDriverCommandMsg::ScriptCommand(
                            BrowsingContextId::from(panel.webview.webview_id),
                            WebDriverScriptCommand::ExecuteScript(
                                format!("window.navbar.setNavbarUrl('{}')", url.as_str()),
                                tx,
                            ),
                        )),
                    );
                    let _ = rx.recv();
                }
            }
            EmbedderMsg::EventDelivered(event) => {
                if let CompositorEventVariant::MouseButtonEvent = event {
                    send_to_constellation(sender, ConstellationMsg::FocusWebView(webview_id));
                }
            }
            EmbedderMsg::ShowContextMenu(_sender, _title, _options) => {
                // TODO: Implement context menu
            }
            EmbedderMsg::Prompt(prompt_type, _origin) => {
                if let Some(tab) = self.tab_manager.tab(webview_id) {
                    let mut prompt = PromptDialog::new();
                    let rect = tab.webview().rect;
                    match prompt_type {
                        PromptDefinition::Alert(message, prompt_sender) => {
                            prompt.alert(sender, rect, message, prompt_sender);
                        }
                        PromptDefinition::OkCancel(message, prompt_sender) => {
                            prompt.ok_cancel(sender, rect, message, prompt_sender);
                        }
                        PromptDefinition::YesNo(message, prompt_sender) => {
                            prompt.yes_no(
                                sender,
                                rect,
                                message,
                                PromptSender::ConfirmSender(prompt_sender),
                            );
                        }
                        PromptDefinition::Input(message, default_value, prompt_sender) => {
                            prompt.input(sender, rect, message, Some(default_value), prompt_sender);
                        }
                        PromptDefinition::Credentials(prompt_sender) => {
                            prompt.http_basic_auth(sender, rect, prompt_sender);
                        }
                    }

                    // save prompt in window to keep prompt_sender alive
                    // so that we can send the result back to the prompt after user clicked the button
                    self.tab_manager.set_prompt(webview_id, prompt);
                } else {
                    log::error!("Failed to get WebView {webview_id:?} in this window.");
                }
            }
            EmbedderMsg::PromptPermission(prompt, prompt_sender) => {
                if let Some(tab) = self.tab_manager.tab(webview_id) {
                    let message = match prompt {
                        PermissionPrompt::Request(permission_name) => {
                            format!(
                                "This website would like to request permission for {:?}.",
                                permission_name
                            )
                        }
                        PermissionPrompt::Insecure(permission_name) => {
                            format!(
                                "This website would like to request permission for {:?}. However current connection is not secure. Do you want to proceed?",
                                permission_name
                            )
                        }
                    };

                    let mut prompt = PromptDialog::new();
                    prompt.yes_no(
                        sender,
                        tab.webview().rect,
                        message,
                        PromptSender::PermissionSender(prompt_sender),
                    );
                    self.tab_manager.set_prompt(webview_id, prompt);
                } else {
                    log::error!("Failed to get WebView {webview_id:?} in this window.");
                }
            }
            e => {
                log::trace!("Verso WebView isn't supporting this message yet: {e:?}")
            }
        }
    }

    /// Handle servo messages with main panel. Return true it requests a new window.
    pub fn handle_servo_messages_with_panel(
        &mut self,
        panel_id: WebViewId,
        message: EmbedderMsg,
        sender: &Sender<ConstellationMsg>,
        clipboard: Option<&mut Clipboard>,
        compositor: &mut IOCompositor,
    ) -> bool {
        log::trace!("Verso Panel {panel_id:?} is handling Embedder message: {message:?}",);
        match message {
            EmbedderMsg::LoadStart
            | EmbedderMsg::HeadParsed
            | EmbedderMsg::WebViewOpened(_)
            | EmbedderMsg::WebViewClosed(_) => {
                // Most WebView messages are ignored because it's done by compositor.
                log::trace!("Verso Panel ignores this message: {message:?}")
            }
            EmbedderMsg::WebViewFocused(w) => {
                self.close_context_menu(sender);
                log::debug!(
                    "Verso Window {:?}'s panel {} has loaded completely.",
                    self.id(),
                    w
                );
            }
            EmbedderMsg::LoadComplete => {
                self.window.request_redraw();
                send_to_constellation(sender, ConstellationMsg::FocusWebView(panel_id));

                self.create_tab(sender, self.panel.as_ref().unwrap().initial_url.clone());
            }
            EmbedderMsg::AllowNavigationRequest(id, _url) => {
                // The panel shouldn't navigate to other pages.
                send_to_constellation(sender, ConstellationMsg::AllowNavigationResponse(id, false));
            }
            EmbedderMsg::HistoryChanged(..) | EmbedderMsg::ChangePageTitle(..) => {
                log::trace!("Verso Panel ignores this message: {message:?}")
            }
            EmbedderMsg::Prompt(definition, _origin) => {
                match definition {
                    PromptDefinition::Input(msg, _, prompt_sender) => {
                        /* Tab */
                        if msg.starts_with("CLOSE_TAB:") {
                            let request_str = msg.strip_prefix("CLOSE_TAB:").unwrap();
                            let request: TabCloseRequest = serde_json::from_str(request_str)
                                .expect("Failed to parse TabCloseRequest");

                            // close the tab
                            if let Some(_) = self.tab_manager.tab(request.id) {
                                send_to_constellation(
                                    sender,
                                    ConstellationMsg::CloseWebView(request.id),
                                );
                            }

                            let _ = prompt_sender.send(None);
                            return false;
                        } else if msg.starts_with("ACTIVATE_TAB:") {
                            let request_str = msg.strip_prefix("ACTIVATE_TAB:").unwrap();
                            let request: TabActivateRequest = serde_json::from_str(request_str)
                                .expect("Failed to parse TabActivateRequest");

                            let tab_id = request.id;

                            // FIXME: set dirty flag, and only resize when flag is set
                            self.activate_tab(compositor, tab_id, self.tab_manager.count() > 1);

                            let _ = prompt_sender.send(None);
                            return false;
                        } else if msg == "NEW_TAB" {
                            let webview_id = WebViewId::new();
                            let size = self.size();
                            let rect = DeviceIntRect::from_size(size);
                            let content_size = self.get_content_size(rect, true);
                            let mut webview = WebView::new(webview_id, rect);
                            webview.set_size(content_size);

                            self.tab_manager.append_tab(webview, true);

                            send_to_constellation(
                                sender,
                                ConstellationMsg::NewWebView(
                                    ServoUrl::parse("https://example.com").unwrap(),
                                    webview_id,
                                ),
                            );
                            let result = TabCreateResponse {
                                success: true,
                                id: webview_id,
                            };
                            let _ = prompt_sender.send(Some(result.to_json()));
                            return false;
                        }

                        let _ = prompt_sender.send(None);

                        /* Window */
                        match msg.as_str() {
                            "NEW_WINDOW" => {
                                let _ = prompt_sender.send(None);
                                return true;
                            }
                            "MINIMIZE" => {
                                self.window.set_minimized(true);
                                return false;
                            }
                            "MAXIMIZE" | "DBCLICK_PANEL" => {
                                let is_maximized = self.window.is_maximized();
                                self.window.set_maximized(!is_maximized);
                                return false;
                            }
                            "DRAG_WINDOW" => {
                                let _ = self.window.drag_window();
                                return false;
                            }
                            _ => {}
                        }

                        /* Main WebView */
                        if let Some(tab) = self.tab_manager.current_tab() {
                            let id = tab.id();
                            if msg.starts_with("NAVIGATE_TO:") {
                                let unparsed_url = msg.strip_prefix("NAVIGATE_TO:").unwrap();
                                let url = match Url::parse(unparsed_url) {
                                    Ok(url_parsed) => url_parsed,
                                    Err(e) => {
                                        if e == url::ParseError::RelativeUrlWithoutBase {
                                            Url::parse(&format!("https://{}", unparsed_url))
                                                .unwrap()
                                        } else {
                                            panic!("Verso Panel failed to parse URL: {}", e);
                                        }
                                    }
                                };

                                send_to_constellation(
                                    sender,
                                    ConstellationMsg::LoadUrl(id, ServoUrl::from_url(url)),
                                );
                            } else {
                                match msg.as_str() {
                                    "PREV" => {
                                        send_to_constellation(
                                            sender,
                                            ConstellationMsg::TraverseHistory(
                                                id,
                                                TraversalDirection::Back(1),
                                            ),
                                        );
                                        // TODO Set EmbedderMsg::Status to None
                                    }
                                    "FORWARD" => {
                                        send_to_constellation(
                                            sender,
                                            ConstellationMsg::TraverseHistory(
                                                id,
                                                TraversalDirection::Forward(1),
                                            ),
                                        );
                                        // TODO Set EmbedderMsg::Status to None
                                    }
                                    "REFRESH" => {
                                        send_to_constellation(sender, ConstellationMsg::Reload(id));
                                    }
                                    e => log::trace!(
                                        "Verso Panel isn't supporting this prompt message yet: {e}"
                                    ),
                                }
                            }
                        }
                    }
                    _ => log::trace!("Verso Panel isn't supporting this prompt yet"),
                }
            }
            EmbedderMsg::GetClipboardContents(sender) => {
                let contents = clipboard
                    .map(|c| {
                        c.get_text().unwrap_or_else(|e| {
                            log::warn!("Verso Panel failed to get clipboard content: {}", e);
                            String::new()
                        })
                    })
                    .unwrap_or_default();
                if let Err(e) = sender.send(contents) {
                    log::warn!("Verso Panel failed to send clipboard content: {}", e);
                }
            }
            EmbedderMsg::SetClipboardContents(text) => {
                if let Some(c) = clipboard {
                    if let Err(e) = c.set_text(text) {
                        log::warn!("Verso Panel failed to set clipboard contents: {}", e);
                    }
                }
            }
            EmbedderMsg::EventDelivered(event) => {
                if let CompositorEventVariant::MouseButtonEvent = event {
                    send_to_constellation(sender, ConstellationMsg::FocusWebView(panel_id));
                }
            }
            e => {
                log::trace!("Verso Panel isn't supporting this message yet: {e:?}")
            }
        }
        false
    }

    /// Handle servo messages with main panel. Return true it requests a new window.
    #[cfg(linux)]
    pub fn handle_servo_messages_with_context_menu(
        &mut self,
        webview_id: WebViewId,
        message: EmbedderMsg,
        sender: &Sender<ConstellationMsg>,
        _clipboard: Option<&mut Clipboard>,
        _compositor: &mut IOCompositor,
    ) -> bool {
        log::trace!("Verso Context Menu {webview_id:?} is handling Embedder message: {message:?}",);
        match message {
            EmbedderMsg::Prompt(definition, _origin) => match definition {
                PromptDefinition::Input(msg, _, prompt_sender) => {
                    let _ = prompt_sender.send(None);
                    if msg.starts_with("CONTEXT_MENU:") {
                        let json_str_msg = msg.strip_prefix("CONTEXT_MENU:").unwrap();
                        let result =
                            serde_json::from_str::<ContextMenuResult>(json_str_msg).unwrap();

                        self.handle_context_menu_event(sender, result);
                    }
                }
                _ => log::trace!("Verso context menu isn't supporting this prompt yet"),
            },
            e => {
                log::trace!("Verso context menu isn't supporting this message yet: {e:?}")
            }
        }
        false
    }

    /// Handle servo messages with prompt. Return true it requests a new window.
    pub fn handle_servo_messages_with_prompt(
        &mut self,
        webview_id: WebViewId,
        message: EmbedderMsg,
        _sender: &Sender<ConstellationMsg>,
        _clipboard: Option<&mut Clipboard>,
        _compositor: &mut IOCompositor,
    ) -> bool {
        log::trace!("Verso Prompt {webview_id:?} is handling Embedder message: {message:?}",);
        match message {
            EmbedderMsg::Prompt(prompt, _origin) => match prompt {
                PromptDefinition::Alert(msg, ignored_prompt_sender) => {
                    let prompt = self.tab_manager.prompt_by_prompt_id(webview_id);
                    if prompt.is_none() {
                        log::error!("Prompt not found for WebView {webview_id:?}");
                        return false;
                    }
                    let prompt = prompt.unwrap();
                    let prompt_sender = prompt.sender().unwrap();

                    match prompt_sender {
                        PromptSender::AlertSender(sender) => {
                            let _ = sender.send(());
                        }
                        PromptSender::ConfirmSender(sender) => {
                            let result: PromptResult = match msg.as_str() {
                                "ok" | "yes" => PromptResult::Primary,
                                "cancel" | "no" => PromptResult::Secondary,
                                _ => {
                                    log::error!("prompt result message invalid: {msg}");
                                    PromptResult::Dismissed
                                }
                            };
                            let _ = sender.send(result);
                        }
                        PromptSender::InputSender(sender) => {
                            if let Ok(PromptInputResult { action, value }) =
                                serde_json::from_str::<PromptInputResult>(&msg)
                            {
                                match action.as_str() {
                                    "ok" => {
                                        let _ = sender.send(Some(value));
                                    }
                                    "cancel" => {
                                        let _ = sender.send(None);
                                    }
                                    _ => {
                                        log::error!("prompt result message invalid: {msg}");
                                        let _ = sender.send(None);
                                    }
                                }
                            } else {
                                log::error!("prompt result message invalid: {msg}");
                                let _ = sender.send(None);
                            }
                        }
                        PromptSender::PermissionSender(sender) => {
                            let result: PermissionRequest = match msg.as_str() {
                                "ok" | "yes" => PermissionRequest::Granted,
                                "cancel" | "no" => PermissionRequest::Denied,
                                _ => {
                                    log::error!("prompt result message invalid: {msg}");
                                    PermissionRequest::Denied
                                }
                            };
                            let _ = sender.send(result);
                        }
                        PromptSender::HttpBasicAuthSender(sender) => {
                            let canceled_auth = PromptCredentialsInput {
                                username: None,
                                password: None,
                            };

                            if let Ok(HttpBasicAuthInputResult { action, auth }) =
                                serde_json::from_str::<HttpBasicAuthInputResult>(&msg)
                            {
                                match action.as_str() {
                                    "signin" => {
                                        let _ = sender.send(auth);
                                    }
                                    "cancel" => {
                                        let _ = sender.send(canceled_auth);
                                    }
                                    _ => {
                                        let _ = sender.send(canceled_auth);
                                    }
                                };
                            } else {
                                log::error!("prompt result message invalid: {msg}");
                                let _ = sender.send(canceled_auth);
                            }
                        }
                    }

                    let _ = ignored_prompt_sender.send(());
                }
                _ => {
                    log::trace!("Verso WebView isn't supporting this prompt yet")
                }
            },
            e => {
                log::trace!("Verso Dialog isn't supporting this message yet: {e:?}")
            }
        }
        false
    }

    fn allow_navigation(&self, url: ServoUrl) -> crate::Result<bool> {
        if let Some(ref sender) = *self.event_listeners.on_navigation_starting.lock().unwrap() {
            let (result_sender, receiver) =
                ipc::channel::<bool>().map_err(|e| ipc::IpcError::Io(e))?;
            sender
                .send((url.into_url(), result_sender))
                .map_err(|e| ipc::IpcError::Bincode(e))?;
            let result = receiver.recv()?;
            Ok(result)
        } else {
            Ok(true)
        }
    }
}<|MERGE_RESOLUTION|>--- conflicted
+++ resolved
@@ -96,17 +96,6 @@
                 self.window.request_redraw();
                 send_to_constellation(sender, ConstellationMsg::FocusWebView(webview_id));
             }
-<<<<<<< HEAD
-            EmbedderMsg::AllowNavigationRequest(id, url) => {
-                let allow = match self.allow_navigation(url) {
-                    Ok(allow) => allow,
-                    Err(e) => {
-                        log::error!("Error when calling navigation handler: {e}");
-                        true
-                    }
-                };
-                send_to_constellation(sender, ConstellationMsg::AllowNavigationResponse(id, allow));
-=======
             EmbedderMsg::ChangePageTitle(title) => {
                 if let Some(panel) = self.panel.as_ref() {
                     let title = if let Some(title) = title {
@@ -132,10 +121,15 @@
                     let _ = rx.recv();
                 }
             }
-            EmbedderMsg::AllowNavigationRequest(id, _url) => {
-                // TODO should provide a API for users to check url
-                send_to_constellation(sender, ConstellationMsg::AllowNavigationResponse(id, true));
->>>>>>> f817674c
+            EmbedderMsg::AllowNavigationRequest(id, url) => {
+                let allow = match self.allow_navigation(url) {
+                    Ok(allow) => allow,
+                    Err(e) => {
+                        log::error!("Error when calling navigation handler: {e}");
+                        true
+                    }
+                };
+                send_to_constellation(sender, ConstellationMsg::AllowNavigationResponse(id, allow));
             }
             EmbedderMsg::GetClipboardContents(sender) => {
                 let contents = clipboard
