use arboard::Clipboard;
use base::id::WebViewId;
use compositing_traits::ConstellationMsg;
use crossbeam_channel::Sender;
use embedder_traits::{
    CompositorEventVariant, EmbedderMsg, LoadStatus, PermissionPrompt, PermissionRequest,
    PromptCredentialsInput, PromptDefinition, PromptResult, TraversalDirection,
};
use ipc_channel::ipc;
use script_traits::webdriver_msg::{WebDriverJSResult, WebDriverScriptCommand};
use servo_url::ServoUrl;
use url::Url;
use versoview_messages::ToControllerMessage;
use webrender_api::units::DeviceIntRect;

use crate::{
    compositor::IOCompositor,
    tab::{TabActivateRequest, TabCloseRequest, TabCreateResponse},
    verso::send_to_constellation,
    webview::prompt::{HttpBasicAuthInputResult, PromptDialog, PromptInputResult, PromptSender},
    window::Window,
};

#[cfg(linux)]
use crate::webview::context_menu::ContextMenuResult;

/// A web view is an area to display web browsing context. It's what user will treat as a "web page".
#[derive(Debug, Clone)]
pub struct WebView {
    /// Webview ID
    pub webview_id: WebViewId,
    /// The position and size of the webview.
    pub rect: DeviceIntRect,
}

impl WebView {
    /// Create a web view.
    pub fn new(webview_id: WebViewId, rect: DeviceIntRect) -> Self {
        Self { webview_id, rect }
    }

    /// Set the webview size.
    pub fn set_size(&mut self, rect: DeviceIntRect) {
        self.rect = rect;
    }
}

/// A panel is a special web view that focus on controlling states around window.
/// It could be treated as the control panel or navigation bar of the window depending on usages.
///
/// At the moment, following Web API is supported:
/// - Close window: `window.close()`
/// - Navigate to previous page: `window.prompt('PREV')`
/// - Navigate to next page: `window.prompt('FORWARD')`
/// - Refresh the page: `window.prompt('REFRESH')`
/// - Minimize the window: `window.prompt('MINIMIZE')`
/// - Maximize the window: `window.prompt('MAXIMIZE')`
/// - Navigate to a specific URL: `window.prompt('NAVIGATE_TO:${url}')`
pub struct Panel {
    /// The panel's webview
    pub(crate) webview: WebView,
    /// The URL to load when the panel gets loaded
    pub(crate) initial_url: servo_url::ServoUrl,
}

impl Window {
    /// Handle servo messages with corresponding web view ID.
    pub fn handle_servo_messages_with_webview(
        &mut self,
        webview_id: WebViewId,
        message: EmbedderMsg,
        sender: &Sender<ConstellationMsg>,
        to_controller_sender: &Option<ipc::IpcSender<ToControllerMessage>>,
        clipboard: Option<&mut Clipboard>,
        compositor: &mut IOCompositor,
    ) {
        log::trace!("Verso WebView {webview_id:?} is handling Embedder message: {message:?}",);
        match message {
            EmbedderMsg::WebViewOpened(_) | EmbedderMsg::WebViewClosed(_) => {
                // Most WebView messages are ignored because it's done by compositor.
                log::trace!("Verso WebView {webview_id:?} ignores this message: {message:?}")
            }
            EmbedderMsg::WebViewBlurred => {
                self.focused_webview_id = None;
            }
            EmbedderMsg::WebViewFocused(w) => {
                self.focused_webview_id = Some(webview_id);
                self.close_context_menu(sender);
                log::debug!(
                    "Verso Window {:?}'s webview {} has loaded completely.",
                    self.id(),
                    w
                );
            }
            EmbedderMsg::NotifyLoadStatusChanged(_webview_id, status) => match status {
                LoadStatus::Started => {
                    if let Some(init_script) = &self.init_script {
                        let _ = execute_script(sender, &webview_id, init_script);
                    }
                }
                LoadStatus::Complete => {
                    self.window.request_redraw();
                    send_to_constellation(sender, ConstellationMsg::FocusWebView(webview_id));
                }
                _ => {
                    log::trace!(
                            "Verso WebView {webview_id:?} ignores NotifyLoadStatusChanged status: {status:?}"
                        );
                }
            },
            EmbedderMsg::ChangePageTitle(_webview_id, title) => {
                if let Some(panel) = self.panel.as_ref() {
                    let title = if let Some(title) = title {
                        format!("'{title}'")
                    } else {
                        "null".to_string()
                    };

                    let script = format!(
                        "window.navbar.setTabTitle('{}', {})",
                        serde_json::to_string(&webview_id).unwrap(),
                        title.as_str()
                    );
                    let _ = execute_script(sender, &panel.webview.webview_id, script);
                }
            }
            EmbedderMsg::AllowNavigationRequest(_webview_id, id, url) => {
                if let Some(to_controller_sender) = to_controller_sender {
                    if self.event_listeners.on_navigation_starting {
                        if let Err(error) =
                            to_controller_sender.send(ToControllerMessage::OnNavigationStarting(
                                bincode::serialize(&id).unwrap(),
                                url.into_url(),
                            ))
                        {
                            log::error!("Verso failed to send AllowNavigationRequest to controller: {error}")
                        } else {
                            // We will handle a ToVersoMessage::OnNavigationStartingResponse
                            // and send ConstellationMsg::AllowNavigationResponse there if the call succeed
                            return;
                        }
                    }
                }
                send_to_constellation(sender, ConstellationMsg::AllowNavigationResponse(id, true));
            }
<<<<<<< HEAD
            EmbedderMsg::WebResourceRequested(_webview_id, request, sender) => {
                if let Some(to_controller_sender) = to_controller_sender {
                    if let Some(request_map) = &mut self.event_listeners.on_web_resource_requested {
                        let id = uuid::Uuid::new_v4();
                        let mut builder = http::request::Builder::new()
                            .uri(request.url.as_str())
                            .method(request.method);
                        for (key, value) in request.headers.iter() {
                            builder = builder.header(key, value);
                        }
                        if let Err(error) =
                            to_controller_sender.send(ToControllerMessage::OnWebResourceRequested(
                                versoview_messages::WebResourceRequest {
                                    id,
                                    // TODO: Actually send the body
                                    request: builder.body(Vec::new()).unwrap(),
                                },
                            ))
                        {
                            log::error!(
                                "Verso failed to send WebResourceRequested to controller: {error}"
                            )
                        } else {
                            request_map.insert(id, (request.url, sender));
                            // We will handle a ToVersoMessage::WebResourceRequestResponse
                            // and send the response through this sender there if the call succeed
                            return;
                        }
                    }
                }
            }
            EmbedderMsg::GetClipboardContents(_webview_id, sender) => {
                let contents = clipboard
=======
            EmbedderMsg::GetClipboardText(_webview_id, sender) => {
                let text = clipboard
>>>>>>> 70431abc
                    .map(|c| {
                        c.get_text().unwrap_or_else(|e| {
                            log::warn!(
                                "Verso WebView {webview_id:?} failed to get clipboard text: {}",
                                e
                            );
                            String::new()
                        })
                    })
                    .unwrap_or_default();
                if let Err(e) = sender.send(Ok(text)) {
                    log::warn!(
                        "Verso WebView {webview_id:?} failed to send clipboard text: {}",
                        e
                    );
                }
            }
            EmbedderMsg::SetClipboardText(_webview_id, text) => {
                if let Some(c) = clipboard {
                    if let Err(e) = c.set_text(text) {
                        log::warn!(
                            "Verso WebView {webview_id:?} failed to set clipboard text: {}",
                            e
                        );
                    }
                }
            }
            EmbedderMsg::HistoryChanged(_webview_id, list, index) => {
                self.close_prompt_dialog(webview_id);
                compositor.send_root_pipeline_display_list(self);

                self.tab_manager
                    .set_history(webview_id, list.clone(), index);
                let url = list.get(index).unwrap();
                if let Some(panel) = self.panel.as_ref() {
                    let _ = execute_script(
                        sender,
                        &panel.webview.webview_id,
                        format!("window.navbar.setNavbarUrl('{}')", url.as_str()),
                    );
                }
            }
            EmbedderMsg::EventDelivered(_webview_id, event) => {
                if let CompositorEventVariant::MouseButtonEvent = event {
                    send_to_constellation(sender, ConstellationMsg::FocusWebView(webview_id));
                }
            }
            EmbedderMsg::ShowContextMenu(_webview_id, _sender, _title, _options) => {
                // TODO: Implement context menu
            }
            EmbedderMsg::Prompt(_webview_id, prompt_type, _origin) => {
                if let Some(tab) = self.tab_manager.tab(webview_id) {
                    let mut prompt = PromptDialog::new();
                    let rect = tab.webview().rect;
                    match prompt_type {
                        PromptDefinition::Alert(message, prompt_sender) => {
                            prompt.alert(sender, rect, message, prompt_sender);
                        }
                        PromptDefinition::OkCancel(message, prompt_sender) => {
                            prompt.ok_cancel(sender, rect, message, prompt_sender);
                        }
                        PromptDefinition::Input(message, default_value, prompt_sender) => {
                            prompt.input(sender, rect, message, Some(default_value), prompt_sender);
                        }
                        PromptDefinition::Credentials(prompt_sender) => {
                            prompt.http_basic_auth(sender, rect, prompt_sender);
                        }
                    }

                    // save prompt in window to keep prompt_sender alive
                    // so that we can send the result back to the prompt after user clicked the button
                    self.tab_manager.set_prompt(webview_id, prompt);
                } else {
                    log::error!("Failed to get WebView {webview_id:?} in this window.");
                }
            }
            EmbedderMsg::PromptPermission(_webview_id, prompt, prompt_sender) => {
                if let Some(tab) = self.tab_manager.tab(webview_id) {
                    let message = match prompt {
                        PermissionPrompt::Request(permission_name) => {
                            format!(
                                "This website would like to request permission for {:?}.",
                                permission_name
                            )
                        }
                        PermissionPrompt::Insecure(permission_name) => {
                            format!(
                                "This website would like to request permission for {:?}. However current connection is not secure. Do you want to proceed?",
                                permission_name
                            )
                        }
                    };

                    let mut prompt = PromptDialog::new();
                    prompt.yes_no(
                        sender,
                        tab.webview().rect,
                        message,
                        PromptSender::PermissionSender(prompt_sender),
                    );
                    self.tab_manager.set_prompt(webview_id, prompt);
                } else {
                    log::error!("Failed to get WebView {webview_id:?} in this window.");
                }
            }
            e => {
                log::trace!("Verso WebView isn't supporting this message yet: {e:?}")
            }
        }
    }

    /// Handle servo messages with main panel. Return true it requests a new window.
    pub fn handle_servo_messages_with_panel(
        &mut self,
        panel_id: WebViewId,
        message: EmbedderMsg,
        sender: &Sender<ConstellationMsg>,
        clipboard: Option<&mut Clipboard>,
        compositor: &mut IOCompositor,
    ) -> bool {
        log::trace!("Verso Panel {panel_id:?} is handling Embedder message: {message:?}",);
        match message {
            EmbedderMsg::WebViewOpened(_) | EmbedderMsg::WebViewClosed(_) => {
                // Most WebView messages are ignored because it's done by compositor.
                log::trace!("Verso Panel ignores this message: {message:?}")
            }
            EmbedderMsg::WebViewBlurred => {
                self.focused_webview_id = None;
            }
            EmbedderMsg::WebViewFocused(webview_id) => {
                self.focused_webview_id = Some(webview_id);
                self.close_context_menu(sender);
                log::debug!(
                    "Verso Window {:?}'s panel {} has loaded completely.",
                    self.id(),
                    webview_id
                );
            }
            EmbedderMsg::NotifyLoadStatusChanged(_webview_id, status) => {
                if status == LoadStatus::Complete {
                    self.window.request_redraw();
                    send_to_constellation(sender, ConstellationMsg::FocusWebView(panel_id));

                    self.create_tab(sender, self.panel.as_ref().unwrap().initial_url.clone());
                } else {
                    log::trace!("Verso Panel ignores NotifyLoadStatusChanged status: {status:?}");
                }
            }
            EmbedderMsg::AllowNavigationRequest(_webview_id, id, _url) => {
                // The panel shouldn't navigate to other pages.
                send_to_constellation(sender, ConstellationMsg::AllowNavigationResponse(id, false));
            }
            EmbedderMsg::HistoryChanged(..) | EmbedderMsg::ChangePageTitle(..) => {
                log::trace!("Verso Panel ignores this message: {message:?}")
            }
            EmbedderMsg::Prompt(_webview_id, definition, _origin) => {
                match definition {
                    PromptDefinition::Input(msg, _, prompt_sender) => {
                        /* Tab */
                        if msg.starts_with("CLOSE_TAB:") {
                            let request_str = msg.strip_prefix("CLOSE_TAB:").unwrap();
                            let request: TabCloseRequest = serde_json::from_str(request_str)
                                .expect("Failed to parse TabCloseRequest");

                            // close the tab
                            if self.tab_manager.tab(request.id).is_some() {
                                send_to_constellation(
                                    sender,
                                    ConstellationMsg::CloseWebView(request.id),
                                );
                            }

                            let _ = prompt_sender.send(None);
                            return false;
                        } else if msg.starts_with("ACTIVATE_TAB:") {
                            let request_str = msg.strip_prefix("ACTIVATE_TAB:").unwrap();
                            let request: TabActivateRequest = serde_json::from_str(request_str)
                                .expect("Failed to parse TabActivateRequest");

                            let tab_id = request.id;

                            // FIXME: set dirty flag, and only resize when flag is set
                            self.activate_tab(compositor, tab_id, self.tab_manager.count() > 1);

                            let _ = prompt_sender.send(None);
                            return false;
                        } else if msg == "NEW_TAB" {
                            let webview_id = WebViewId::new();
                            let size = self.size();
                            let rect = DeviceIntRect::from_size(size);
                            let content_size = self.get_content_size(rect, true);
                            let mut webview = WebView::new(webview_id, rect);
                            webview.set_size(content_size);

                            self.tab_manager.append_tab(webview, true);

                            send_to_constellation(
                                sender,
                                ConstellationMsg::NewWebView(
                                    ServoUrl::parse("https://example.com").unwrap(),
                                    webview_id,
                                ),
                            );
                            let result = TabCreateResponse {
                                success: true,
                                id: webview_id,
                            };
                            let _ = prompt_sender.send(Some(result.to_json()));
                            return false;
                        }

                        let _ = prompt_sender.send(None);

                        /* Window */
                        match msg.as_str() {
                            "NEW_WINDOW" => {
                                let _ = prompt_sender.send(None);
                                return true;
                            }
                            "MINIMIZE" => {
                                self.window.set_minimized(true);
                                return false;
                            }
                            "MAXIMIZE" | "DBCLICK_PANEL" => {
                                let is_maximized = self.window.is_maximized();
                                self.window.set_maximized(!is_maximized);
                                return false;
                            }
                            "DRAG_WINDOW" => {
                                let _ = self.window.drag_window();
                                return false;
                            }
                            _ => {}
                        }

                        /* Main WebView */
                        if let Some(tab) = self.tab_manager.current_tab() {
                            let id = tab.id();
                            if msg.starts_with("NAVIGATE_TO:") {
                                let unparsed_url = msg.strip_prefix("NAVIGATE_TO:").unwrap();
                                let url = match Url::parse(unparsed_url) {
                                    Ok(url_parsed) => url_parsed,
                                    Err(e) => {
                                        if e == url::ParseError::RelativeUrlWithoutBase {
                                            Url::parse(&format!("https://{}", unparsed_url))
                                                .unwrap()
                                        } else {
                                            panic!("Verso Panel failed to parse URL: {}", e);
                                        }
                                    }
                                };

                                send_to_constellation(
                                    sender,
                                    ConstellationMsg::LoadUrl(id, ServoUrl::from_url(url)),
                                );
                            } else {
                                match msg.as_str() {
                                    "PREV" => {
                                        send_to_constellation(
                                            sender,
                                            ConstellationMsg::TraverseHistory(
                                                id,
                                                TraversalDirection::Back(1),
                                            ),
                                        );
                                        // TODO Set EmbedderMsg::Status to None
                                    }
                                    "FORWARD" => {
                                        send_to_constellation(
                                            sender,
                                            ConstellationMsg::TraverseHistory(
                                                id,
                                                TraversalDirection::Forward(1),
                                            ),
                                        );
                                        // TODO Set EmbedderMsg::Status to None
                                    }
                                    "REFRESH" => {
                                        send_to_constellation(sender, ConstellationMsg::Reload(id));
                                    }
                                    e => log::trace!(
                                        "Verso Panel isn't supporting this prompt message yet: {e}"
                                    ),
                                }
                            }
                        }
                    }
                    _ => log::trace!("Verso Panel isn't supporting this prompt yet"),
                }
            }
            EmbedderMsg::GetClipboardText(_webview_id, sender) => {
                let text = clipboard
                    .map(|c| {
                        c.get_text().unwrap_or_else(|e| {
                            log::warn!("Verso Panel failed to get clipboard text: {}", e);
                            String::new()
                        })
                    })
                    .unwrap_or_default();
                if let Err(e) = sender.send(Ok(text)) {
                    log::warn!("Verso Panel failed to send clipboard text: {}", e);
                }
            }
            EmbedderMsg::SetClipboardText(_webview_id, text) => {
                if let Some(c) = clipboard {
                    if let Err(e) = c.set_text(text) {
                        log::warn!("Verso Panel failed to set clipboard text: {}", e);
                    }
                }
            }
            EmbedderMsg::EventDelivered(_webview_id, event) => {
                if let CompositorEventVariant::MouseButtonEvent = event {
                    send_to_constellation(sender, ConstellationMsg::FocusWebView(panel_id));
                }
            }
            e => {
                log::trace!("Verso Panel isn't supporting this message yet: {e:?}")
            }
        }
        false
    }

    /// Handle servo messages with main panel. Return true it requests a new window.
    #[cfg(linux)]
    pub fn handle_servo_messages_with_context_menu(
        &mut self,
        webview_id: WebViewId,
        message: EmbedderMsg,
        sender: &Sender<ConstellationMsg>,
        _clipboard: Option<&mut Clipboard>,
        _compositor: &mut IOCompositor,
    ) -> bool {
        log::trace!("Verso Context Menu {webview_id:?} is handling Embedder message: {message:?}",);
        match message {
            EmbedderMsg::WebViewBlurred => {
                self.focused_webview_id = None;
            }
            EmbedderMsg::WebViewFocused(webview_id) => {
                self.focused_webview_id = Some(webview_id);
            }
            EmbedderMsg::Prompt(_webview_id, definition, _origin) => match definition {
                PromptDefinition::Input(msg, _, prompt_sender) => {
                    let _ = prompt_sender.send(None);
                    if msg.starts_with("CONTEXT_MENU:") {
                        let json_str_msg = msg.strip_prefix("CONTEXT_MENU:").unwrap();
                        let result =
                            serde_json::from_str::<ContextMenuResult>(json_str_msg).unwrap();

                        self.handle_context_menu_event(sender, result);
                    }
                }
                _ => log::trace!("Verso context menu isn't supporting this prompt yet"),
            },
            e => {
                log::trace!("Verso context menu isn't supporting this message yet: {e:?}")
            }
        }
        false
    }

    /// Handle servo messages with prompt. Return true it requests a new window.
    pub fn handle_servo_messages_with_prompt(
        &mut self,
        webview_id: WebViewId,
        message: EmbedderMsg,
        _sender: &Sender<ConstellationMsg>,
        _clipboard: Option<&mut Clipboard>,
        _compositor: &mut IOCompositor,
    ) -> bool {
        log::trace!("Verso Prompt {webview_id:?} is handling Embedder message: {message:?}",);
        match message {
            EmbedderMsg::WebViewBlurred => {
                self.focused_webview_id = None;
            }
            EmbedderMsg::WebViewFocused(webview_id) => {
                self.focused_webview_id = Some(webview_id);
            }
            EmbedderMsg::Prompt(_webview_id, prompt, _origin) => match prompt {
                PromptDefinition::Alert(msg, ignored_prompt_sender) => {
                    let prompt = self.tab_manager.prompt_by_prompt_id(webview_id);
                    if prompt.is_none() {
                        log::error!("Prompt not found for WebView {webview_id:?}");
                        return false;
                    }
                    let prompt = prompt.unwrap();
                    let prompt_sender = prompt.sender().unwrap();

                    match prompt_sender {
                        PromptSender::AlertSender(sender) => {
                            let _ = sender.send(());
                        }
                        PromptSender::ConfirmSender(sender) => {
                            let result: PromptResult = match msg.as_str() {
                                "ok" | "yes" => PromptResult::Primary,
                                "cancel" | "no" => PromptResult::Secondary,
                                _ => {
                                    log::error!("prompt result message invalid: {msg}");
                                    PromptResult::Dismissed
                                }
                            };
                            let _ = sender.send(result);
                        }
                        PromptSender::InputSender(sender) => {
                            if let Ok(PromptInputResult { action, value }) =
                                serde_json::from_str::<PromptInputResult>(&msg)
                            {
                                match action.as_str() {
                                    "ok" => {
                                        let _ = sender.send(Some(value));
                                    }
                                    "cancel" => {
                                        let _ = sender.send(None);
                                    }
                                    _ => {
                                        log::error!("prompt result message invalid: {msg}");
                                        let _ = sender.send(None);
                                    }
                                }
                            } else {
                                log::error!("prompt result message invalid: {msg}");
                                let _ = sender.send(None);
                            }
                        }
                        PromptSender::PermissionSender(sender) => {
                            let result: PermissionRequest = match msg.as_str() {
                                "ok" | "yes" => PermissionRequest::Granted,
                                "cancel" | "no" => PermissionRequest::Denied,
                                _ => {
                                    log::error!("prompt result message invalid: {msg}");
                                    PermissionRequest::Denied
                                }
                            };
                            let _ = sender.send(result);
                        }
                        PromptSender::HttpBasicAuthSender(sender) => {
                            let canceled_auth = PromptCredentialsInput {
                                username: None,
                                password: None,
                            };

                            if let Ok(HttpBasicAuthInputResult { action, auth }) =
                                serde_json::from_str::<HttpBasicAuthInputResult>(&msg)
                            {
                                match action.as_str() {
                                    "signin" => {
                                        let _ = sender.send(auth);
                                    }
                                    "cancel" => {
                                        let _ = sender.send(canceled_auth);
                                    }
                                    _ => {
                                        let _ = sender.send(canceled_auth);
                                    }
                                };
                            } else {
                                log::error!("prompt result message invalid: {msg}");
                                let _ = sender.send(canceled_auth);
                            }
                        }
                    }

                    let _ = ignored_prompt_sender.send(());
                }
                _ => {
                    log::trace!("Verso WebView isn't supporting this prompt yet")
                }
            },
            e => {
                log::trace!("Verso Dialog isn't supporting this message yet: {e:?}")
            }
        }
        false
    }
}

/// Blocking execute a script on this webview
pub fn execute_script(
    constellation_sender: &Sender<ConstellationMsg>,
    webview: &WebViewId,
    js: impl ToString,
) -> WebDriverJSResult {
    let (result_sender, result_receiver) = ipc::channel::<WebDriverJSResult>().unwrap();
    send_to_constellation(
        constellation_sender,
        ConstellationMsg::WebDriverCommand(script_traits::WebDriverCommandMsg::ScriptCommand(
            webview.0,
            WebDriverScriptCommand::ExecuteScript(js.to_string(), result_sender),
        )),
    );
    result_receiver.recv().unwrap()
}<|MERGE_RESOLUTION|>--- conflicted
+++ resolved
@@ -143,7 +143,6 @@
                 }
                 send_to_constellation(sender, ConstellationMsg::AllowNavigationResponse(id, true));
             }
-<<<<<<< HEAD
             EmbedderMsg::WebResourceRequested(_webview_id, request, sender) => {
                 if let Some(to_controller_sender) = to_controller_sender {
                     if let Some(request_map) = &mut self.event_listeners.on_web_resource_requested {
@@ -175,12 +174,8 @@
                     }
                 }
             }
-            EmbedderMsg::GetClipboardContents(_webview_id, sender) => {
-                let contents = clipboard
-=======
             EmbedderMsg::GetClipboardText(_webview_id, sender) => {
                 let text = clipboard
->>>>>>> 70431abc
                     .map(|c| {
                         c.get_text().unwrap_or_else(|e| {
                             log::warn!(
