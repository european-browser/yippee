--- conflicted
+++ resolved
@@ -196,17 +196,15 @@
       - name: Install Rust
         uses: dsherret/rust-toolchain-file@v1
 
-<<<<<<< HEAD
       - name: Install Rust toolchain for packager
         uses: actions-rust-lang/setup-rust-toolchain@v1
         with:
           toolchain: stable
-=======
+
       - name: Install Python
         uses: actions/setup-python@v5
         with:
           python-version: '3.12'
->>>>>>> ded163c9
 
       - name: Install dependencies
         run: |
