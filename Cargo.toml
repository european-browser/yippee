--- conflicted
+++ resolved
@@ -50,17 +50,10 @@
 thiserror = "1.0"
 raw-window-handle = { version = "0.5", features = ["std"] }
 arboard = "3.4.0"
-<<<<<<< HEAD
-# Servo Embedder
-libservo = { git = "https://github.com/servo/servo.git", rev = "2a31e62", features = ["max_log_level", "native-bluetooth", "webdriver"] }
-compositing_traits = { git = "https://github.com/servo/servo.git", rev = "2a31e62" }
-webdriver_server = { git = "https://github.com/servo/servo.git", rev = "2a31e62" }
-=======
 # Servo
 libservo = { git = "https://github.com/servo/servo.git", rev = "ed8def2", features = ["max_log_level", "native-bluetooth", "webdriver"] }
 compositing_traits = { git = "https://github.com/servo/servo.git", rev = "ed8def2" }
 webdriver_server = { git = "https://github.com/servo/servo.git", rev = "ed8def2" }
->>>>>>> ca556c42
 webrender = { git = "https://github.com/servo/webrender", branch = "0.64", features = ["capture"] }
 sparkle = "0.1.26"
 webxr = { git = "https://github.com/servo/webxr", features = ["headless"] }
